--- conflicted
+++ resolved
@@ -19,16 +19,11 @@
 	str "demo/framework/internals/string"
 	/*#bean.replace(str "{{ .PkgPath }}/framework/internals/string")**/
 	/**#bean*/
-<<<<<<< HEAD
-	"demo/framework/internals/template"
-	/*#bean.replace("{{ .PkgPath }}/framework/internals/template")**/
-=======
 	"demo/framework/internals/echoview"
 	/*#bean.replace("{{ .PkgPath }}/framework/internals/echoview")**/
 	/**#bean*/
 	"demo/framework/internals/goview"
 	/*#bean.replace("{{ .PkgPath }}/framework/internals/goview")**/
->>>>>>> 1d518000
 
 	"github.com/getsentry/sentry-go"
 	sentryecho "github.com/getsentry/sentry-go/echo"
@@ -47,83 +42,11 @@
 	// Hide default `Echo` banner during startup.
 	e.HideBanner = true
 
-	// Setup basic echo view template.
-	e.Renderer = template.New(e)
-
 	// Set custom request binder
 	e.Binder = &binder.CustomBinder{}
 
-	// Get log type (file or stdout) settings from config.
-	debugLogLocation := viper.GetString("debugLog")
-	requestLogLocation := viper.GetString("requestLog")
-	bodydumpLogLocation := viper.GetString("bodydumpLog")
-
-	// IMPORTANT: Different types of Loggers
-	// Set debug log output location.
-	if debugLogLocation != "" {
-		file, err := openFile(debugLogLocation)
-		if err != nil {
-			e.Logger.Fatalf("Unable to open log file: %v Server 🚀  crash landed. Exiting...\n", err)
-		}
-		e.Logger.SetOutput(file)
-	}
-	e.Logger.SetLevel(log.DEBUG)
-	e.Logger.Info("ENVIRONMENT: ", viper.GetString("environment"))
-
-	// Set request log output location. (request logger is using the same echo logger but with different config)
-	requestLoggerConfig := echomiddleware.LoggerConfig{}
-	if requestLogLocation != "" {
-		file, err := openFile(requestLogLocation)
-		if err != nil {
-			e.Logger.Fatalf("Unable to open log file: %v Server 🚀  crash landed. Exiting...\n", err)
-		}
-		requestLoggerConfig.Output = file
-	}
-	requestLogger := echomiddleware.LoggerWithConfig(requestLoggerConfig)
-	e.Use(requestLogger)
-
-	// Set bodydump log output location. (bodydumper using a custom logger to aovid overwriting the setting of the default logger)
-	bodydumpLogger := log.New("bodydump")
-	if bodydumpLogLocation != "" {
-		file, err := openFile(bodydumpLogLocation)
-		if err != nil {
-			if err != nil {
-				e.Logger.Fatalf("Unable to open log file: %v Server 🚀  crash landed. Exiting...\n", err)
-			}
-		}
-		bodydumpLogger.SetOutput(file)
-	}
-	bodydumper := echomiddleware.BodyDumpWithConfig(echomiddleware.BodyDumpConfig{
-		Handler: imiddleware.BodyDumpWithCustomLogger(bodydumpLogger),
-	})
-	e.Use(bodydumper)
-
-	// Some pre-build middleware initialization.
-	e.Pre(echomiddleware.RemoveTrailingSlash())
-	if viper.GetBool("http.isHttpsRedirect") {
-		e.Pre(echomiddleware.HTTPSRedirect())
-	}
-	e.Use(echomiddleware.Recover())
-
-	// IMPORTANT: Request related middleware.
-	// Time out middleware.
-	e.Use(imiddleware.RequestTimeout(viper.GetDuration("http.timeout") * time.Second))
-
-<<<<<<< HEAD
-	// Attach an random uuid id to every request.
-	e.Use(echomiddleware.RequestIDWithConfig(echomiddleware.RequestIDConfig{
-		Generator: uuid.NewString,
-	}))
-
-	// Adds a `Server` header to the response.
-	e.Use(imiddleware.ServerHeader(viper.GetString("name"), viper.GetString("version")))
-
-	// Sets the maximum allowed size for a request body, return `413 - Request Entity Too Large` if the size exceeds the limit.
-	e.Use(echomiddleware.BodyLimit(viper.GetString("http.bodyLimit")))
-=======
 	// Setup HTML view templating engine.
 	viewsTemplateCache := viper.GetBool("html.viewsTemplateCache")
-
 	e.Renderer = echoview.New(goview.Config{
 		Root:         "views",
 		Extension:    ".html",
@@ -133,7 +56,73 @@
 		DisableCache: !viewsTemplateCache,
 		Delims:       goview.Delims{Left: "{{`{{`}}", Right: "{{`}}`}}"},
 	})
->>>>>>> 1d518000
+
+	// Get log type (file or stdout) settings from config.
+	debugLogLocation := viper.GetString("debugLog")
+	requestLogLocation := viper.GetString("requestLog")
+	bodydumpLogLocation := viper.GetString("bodydumpLog")
+
+	// IMPORTANT: Different types of Loggers
+	// Set debug log output location.
+	if debugLogLocation != "" {
+		file, err := openFile(debugLogLocation)
+		if err != nil {
+			e.Logger.Fatalf("Unable to open log file: %v Server 🚀  crash landed. Exiting...\n", err)
+		}
+		e.Logger.SetOutput(file)
+	}
+	e.Logger.SetLevel(log.DEBUG)
+	e.Logger.Info("ENVIRONMENT: ", viper.GetString("environment"))
+
+	// Set request log output location. (request logger is using the same echo logger but with different config)
+	requestLoggerConfig := echomiddleware.LoggerConfig{}
+	if requestLogLocation != "" {
+		file, err := openFile(requestLogLocation)
+		if err != nil {
+			e.Logger.Fatalf("Unable to open log file: %v Server 🚀  crash landed. Exiting...\n", err)
+		}
+		requestLoggerConfig.Output = file
+	}
+	requestLogger := echomiddleware.LoggerWithConfig(requestLoggerConfig)
+	e.Use(requestLogger)
+
+	// Set bodydump log output location. (bodydumper using a custom logger to aovid overwriting the setting of the default logger)
+	bodydumpLogger := log.New("bodydump")
+	if bodydumpLogLocation != "" {
+		file, err := openFile(bodydumpLogLocation)
+		if err != nil {
+			if err != nil {
+				e.Logger.Fatalf("Unable to open log file: %v Server 🚀  crash landed. Exiting...\n", err)
+			}
+		}
+		bodydumpLogger.SetOutput(file)
+	}
+	bodydumper := echomiddleware.BodyDumpWithConfig(echomiddleware.BodyDumpConfig{
+		Handler: imiddleware.BodyDumpWithCustomLogger(bodydumpLogger),
+	})
+	e.Use(bodydumper)
+
+	// Some pre-build middleware initialization.
+	e.Pre(echomiddleware.RemoveTrailingSlash())
+	if viper.GetBool("http.isHttpsRedirect") {
+		e.Pre(echomiddleware.HTTPSRedirect())
+	}
+	e.Use(echomiddleware.Recover())
+
+	// IMPORTANT: Request related middleware.
+	// Time out middleware.
+	e.Use(imiddleware.RequestTimeout(viper.GetDuration("http.timeout") * time.Second))
+
+	// Attach an random uuid id to every request.
+	e.Use(echomiddleware.RequestIDWithConfig(echomiddleware.RequestIDConfig{
+		Generator: uuid.NewString,
+	}))
+
+	// Adds a `Server` header to the response.
+	e.Use(imiddleware.ServerHeader(viper.GetString("name"), viper.GetString("version")))
+
+	// Sets the maximum allowed size for a request body, return `413 - Request Entity Too Large` if the size exceeds the limit.
+	e.Use(echomiddleware.BodyLimit(viper.GetString("http.bodyLimit")))
 
 	// CORS initialization and support only HTTP methods which are configured under `http.allowedMethod` parameters in `env.json`.
 	e.Use(echomiddleware.CORSWithConfig(echomiddleware.CORSConfig{
