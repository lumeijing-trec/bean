--- conflicted
+++ resolved
@@ -15,14 +15,11 @@
 	"github.com/labstack/echo/v4"
 )
 
-<<<<<<< HEAD
-=======
 type MyTestHandler interface {
 	MyTestJSONIndex(c echo.Context) error // Test JSON index page
 	MyTestHTMLIndex(c echo.Context) error // Test HTML index page
 }
 
->>>>>>> 1d518000
 type myTestHandler struct {
 	myTestService services.MyTestService
 }
@@ -38,14 +35,9 @@
 		return err
 	}
 
-<<<<<<< HEAD
 	async.Execute(func(c echo.Context) {
 		c.Logger().Debug(dbName)
 	}, c.Echo())
-=======
-	// IMPORTANT: This is how you can log something.
-	c.Logger().Info(res["dbName"])
->>>>>>> 1d518000
 
 	return c.JSON(http.StatusOK, map[string]string{
 		"dbName": dbName,
