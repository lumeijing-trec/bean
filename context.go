package bean

import (
	"net/http"
	"sync"

	"github.com/retail-ai-inc/bean/binder"
)

type (
	Context interface {
		// Request returns `*http.Request`.
		Request() *http.Request

		// SetRequest sets `*http.Request`.
		SetRequest(r *http.Request)

		// Response returns `http.ResponseWriter`.
		Response() http.ResponseWriter

		// Get returns the value for the given key string from the context.
		// If the value doesn't exist it returns (nil, false).
		Get(key string) (any, bool)

		// Set saves data in the context.
		Set(key string, val any)

		Keys() map[string]any

		// Bind binds the request body into provided type `i`. The default binder
		// does it based on Content-Type header.
		Bind(i any, _ Context) error

		// Validate validates provided `i`. It is usually called after `Context#Bind()`.
		// Validator must be registered using `Echo#Validator`.
		Validate(i any) error

		// Render renders a template with data and sends a text/html response with status
		// code. Renderer must be registered using `Echo.Renderer`.
		Render(code int, name string, data any) error

		// HTML sends an HTTP response with status code.
		HTML(code int, html string) error

		// HTMLBlob sends an HTTP blob response with status code.
		HTMLBlob(code int, b []byte) error

		// String sends a string response with status code.
		String(code int, s string) error

		// JSON sends a JSON response with status code.
		JSON(code int, i any) error

		// Error invokes the registered HTTP error handler. Generally used by middleware.
		Error(err error)

		// Reset resets the context after request completes. It must be called along
		// with `Echo#AcquireContext()` and `Echo#ReleaseContext()`.
		// See `Echo#ServeHTTP()`
		Reset(r *http.Request, w http.ResponseWriter)
	}

	Binder interface {
		Bind(i interface{}) error
	}
	
	beanContext struct {
		request  *http.Request
		response http.ResponseWriter
		mu       sync.RWMutex
		keys     map[string]any
		binder   Binder
	}

	HandlerFunc    func(c Context) error
	MiddlewareFunc func(HandlerFunc) HandlerFunc
)

// beanContext must implement the Context interface
var _ Context = (*beanContext)(nil)

var (
	pool sync.Pool
)

func init() {
	pool.New = func() any {
		return NewContext(nil, nil)
	}
}

func NewContext(r *http.Request, w http.ResponseWriter) *beanContext {
	return &beanContext{
		request:  r,
		response: w,
	}
}

func (bc *beanContext) Request() *http.Request {
	return bc.request
}

func (bc *beanContext) SetRequest(r *http.Request) {
	bc.request = r
}

func (bc *beanContext) Response() http.ResponseWriter {
	return bc.response
}

func (bc *beanContext) Keys() map[string]any {
	return bc.keys
}

// Get returns the value for the given key string from the context.
// If the value doesn't exist it returns (nil, false).
func (bc *beanContext) Get(key string) (value any, e bool) {
	bc.mu.RLock()
	defer bc.mu.RUnlock()
	value, e = bc.keys[key]
	return
}

// Set is saving a new key-value pair exclusively for this context.
// It also initializes `bc.keys` if it was not initialized previously.
func (bc *beanContext) Set(key string, value any) {
	bc.mu.Lock()
	defer bc.mu.Unlock()
	if bc.keys == nil {
		bc.keys = make(map[string]any)
	}

	bc.keys[key] = value
}

<<<<<<< HEAD
func (bc *beanContext) Bind(i any, _ Context) error {
	return bc.binder.Bind(i)
}

func (bc *beanContext) SetBinder(binder Binder) {
	bc.binder = binder
=======
func (bc *beanContext) Bind(i any) error {
	return binder.Bind(i, bc.Request())
>>>>>>> 241bb8c5
}

func (bc *beanContext) Validate(i any) error {
	// TODO implement me
	panic("implement me")
}

func (bc *beanContext) Render(code int, name string, data any) error {
	// TODO implement me
	panic("implement me")
}

func (bc *beanContext) HTML(code int, html string) error {
	// TODO implement me
	panic("implement me")
}

func (bc *beanContext) HTMLBlob(code int, b []byte) error {
	// TODO implement me
	panic("implement me")
}

func (bc *beanContext) String(code int, s string) error {
	// TODO implement me
	panic("implement me")
}

func (bc *beanContext) JSON(code int, i any) error {
	// TODO implement me
	panic("implement me")
}

func (bc *beanContext) Error(err error) {
	// TODO implement me
	panic("implement me")
}

func (bc *beanContext) Reset(r *http.Request, w http.ResponseWriter) {
	bc.request = r
	bc.response = w
}<|MERGE_RESOLUTION|>--- conflicted
+++ resolved
@@ -3,8 +3,6 @@
 import (
 	"net/http"
 	"sync"
-
-	"github.com/retail-ai-inc/bean/binder"
 )
 
 type (
@@ -63,7 +61,7 @@
 	Binder interface {
 		Bind(i interface{}) error
 	}
-	
+
 	beanContext struct {
 		request  *http.Request
 		response http.ResponseWriter
@@ -133,17 +131,12 @@
 	bc.keys[key] = value
 }
 
-<<<<<<< HEAD
 func (bc *beanContext) Bind(i any, _ Context) error {
 	return bc.binder.Bind(i)
 }
 
 func (bc *beanContext) SetBinder(binder Binder) {
 	bc.binder = binder
-=======
-func (bc *beanContext) Bind(i any) error {
-	return binder.Bind(i, bc.Request())
->>>>>>> 241bb8c5
 }
 
 func (bc *beanContext) Validate(i any) error {
