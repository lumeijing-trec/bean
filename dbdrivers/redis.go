// MIT License

// Copyright (c) The RAI Authors

// Permission is hereby granted, free of charge, to any person obtaining a copy
// of this software and associated documentation files (the "Software"), to deal
// in the Software without restriction, including without limitation the rights
// to use, copy, modify, merge, publish, distribute, sublicense, and/or sell
// copies of the Software, and to permit persons to whom the Software is
// furnished to do so, subject to the following conditions:

// The above copyright notice and this permission notice shall be included in all
// copies or substantial portions of the Software.

// THE SOFTWARE IS PROVIDED "AS IS", WITHOUT WARRANTY OF ANY KIND, EXPRESS OR
// IMPLIED, INCLUDING BUT NOT LIMITED TO THE WARRANTIES OF MERCHANTABILITY,
// FITNESS FOR A PARTICULAR PURPOSE AND NONINFRINGEMENT. IN NO EVENT SHALL THE
// AUTHORS OR COPYRIGHT HOLDERS BE LIABLE FOR ANY CLAIM, DAMAGES OR OTHER
// LIABILITY, WHETHER IN AN ACTION OF CONTRACT, TORT OR OTHERWISE, ARISING FROM,
// OUT OF OR IN CONNECTION WITH THE SOFTWARE OR THE USE OR OTHER DEALINGS IN THE
// SOFTWARE.

package dbdrivers

import (
	"context"
	"encoding/json"
	"math/rand"
	"strings"
	"time"

	"github.com/go-redis/redis/v8"
	"github.com/pkg/errors"
	"github.com/retail-ai-inc/bean/aes"
	"gorm.io/gorm"
)

var ErrRedisInvalidParameter = errors.New("redis invalid parameter")

// RedisDBConn IMPORTANT: This structure is holding any kind of redis connection using a map in bean.go.
type RedisDBConn struct {
	Primary   redis.UniversalClient
	Reads     map[uint64]redis.UniversalClient
	Name      int
	readCount int
	isCluster bool
}

type RedisConfig struct {
	Master *struct {
		Database int
		Password string
		Host     string
		Port     string
		Reads    []string
	}
	Prefix             string
	Maxretries         int
	PoolSize           int
	MinIdleConnections int
	DialTimeout        time.Duration
	ReadTimeout        time.Duration
	WriteTimeout       time.Duration
	PoolTimeout        time.Duration
}

type KeyFieldPair struct {
	Key   string `json:"key"`
	Field string `json:"field"`
}

type FieldValuePair struct {
	Field string `json:"field"`
	Value string `json:"value"`
}

var cachePrefix string

func InitRedisTenantConns(config RedisConfig, master *gorm.DB, tenantAlterDbHostParam, tenantDBPassPhraseKey string) map[uint64]*RedisDBConn {
	cachePrefix = config.Prefix
	tenantCfgs := GetAllTenantCfgs(master)

	if len(tenantCfgs) > 0 {
		return getAllRedisTenantDB(config, tenantCfgs, tenantAlterDbHostParam, tenantDBPassPhraseKey)
	}

	return nil
}

func InitRedisMasterConn(config RedisConfig) *RedisDBConn {

	var masterRedisDB *RedisDBConn

	masterCfg := config.Master
	if masterCfg != nil {

		masterRedisDB = &RedisDBConn{}

		masterRedisDB.Primary, masterRedisDB.Name = connectRedisDB(
			masterCfg.Password, masterCfg.Host, masterCfg.Port, masterCfg.Database,
			config.Maxretries, config.PoolSize, config.MinIdleConnections, config.DialTimeout,
			config.ReadTimeout, config.WriteTimeout, config.PoolTimeout, false,
		)

		// when `len(strings.Split(masterCfg.Host, ","))>1`, it means that Redis will operate in `cluster` mode, and the `read` config will be ignored.
		if len(strings.Split(masterCfg.Host, ",")) > 1 {

			masterRedisDB.isCluster = true

		} else if len(strings.Split(masterCfg.Host, ",")) == 1 && len(masterCfg.Reads) > 0 {
			redisReadConn := make(map[uint64]redis.UniversalClient, len(masterCfg.Reads))

			for i, readHost := range masterCfg.Reads {
				redisReadConn[uint64(i)], _ = connectRedisDB(
					masterCfg.Password, readHost, masterCfg.Port, masterCfg.Database,
					config.Maxretries, config.PoolSize, config.MinIdleConnections, config.DialTimeout,
					config.ReadTimeout, config.WriteTimeout, config.PoolTimeout, true,
				)
			}

			masterRedisDB.Reads = redisReadConn
			masterRedisDB.readCount = len(masterRedisDB.Reads)
		}
	}

	return masterRedisDB
}

func (clients *RedisDBConn) IsKeyExists(c context.Context, key string) (bool, error) {
	result, err := clients.Primary.Exists(c, key).Result()
	if err != nil {
		return false, errors.WithStack(err)
	}

	if result == 1 {
		// if the key exists in redis.
		return true, nil
	}

	// if the key does not exist in redis.
	return false, nil
}

func (clients *RedisDBConn) GetString(c context.Context, key string) (str string, err error) {

	if clients.isCluster {
		// If client is cluster mode then just hit the host server.
		str, err = clients.Primary.Get(c, key).Result()
	} else {
		// Check the read replicas are available or not.
		if clients.readCount == 1 {
			str, err = clients.Reads[0].Get(c, key).Result()
			if err != nil {
				str, err = clients.Primary.Get(c, key).Result()
			}
		} else if clients.readCount > 1 {
			// Select a read replica between 0 ~ noOfReadReplica-1 randomly.
			readHost := rand.Intn(clients.readCount)

			str, err = clients.Reads[uint64(readHost)].Get(c, key).Result()
			if err != nil {
				str, err = clients.Primary.Get(c, key).Result()
			}
		} else {
			// If there is no read replica then just hit the host server.
			str, err = clients.Primary.Get(c, key).Result()
		}
	}

	if err == redis.Nil {
		return "", nil
	} else if err != nil {
		return "", errors.WithStack(err)
	}

	return str, nil
}

// MGet This is a replacement of the original `MGet` method by utilizing the `pipeline` approach when Redis is in `cluster` mode.
func (clients *RedisDBConn) MGet(c context.Context, keys ...string) (result []interface{}, err error) {

	if clients.isCluster {
		// If client is cluster mode then just hit the host server.
		result, err = wrapMGet(c, clients.Primary, keys...)
	} else {
		// Check the read replicas are available or not.
		if clients.readCount == 1 {
			result, err = clients.Reads[0].MGet(c, keys...).Result()
			if err != nil {
				result, err = clients.Primary.MGet(c, keys...).Result()
			}
		} else if clients.readCount > 1 {
			// Select a read replica between 0 ~ noOfReadReplica-1 randomly.
			readHost := rand.Intn(clients.readCount)

			result, err = clients.Reads[uint64(readHost)].MGet(c, keys...).Result()
			if err != nil {
				result, err = clients.Primary.MGet(c, keys...).Result()
			}
		} else {
			// If there is no read replica then just hit the host server.
			result, err = clients.Primary.MGet(c, keys...).Result()
		}
	}

	if err != nil {
		return nil, errors.WithStack(err)
	}

	return result, nil
}

// HGet To get single redis hash key and it's field from redis.
func (clients *RedisDBConn) HGet(c context.Context, key string, field string) (result string, err error) {

	if clients.isCluster {
		// If client is cluster mode then just hit the host server.
		result, err = clients.Primary.HGet(c, key, field).Result()
	} else {
		// Check the read replicas are available or not.
		if clients.readCount == 1 {
			result, err = clients.Reads[0].HGet(c, key, field).Result()
			if err != nil {
				result, err = clients.Primary.HGet(c, key, field).Result()
			}
		} else if clients.readCount > 1 {
			// Select a read replica between 0 ~ noOfReadReplica-1 randomly.
			readHost := rand.Intn(clients.readCount)

			result, err = clients.Reads[uint64(readHost)].HGet(c, key, field).Result()
			if err != nil {
				result, err = clients.Primary.HGet(c, key, field).Result()
			}
		} else {
			// If there is no read replica then just hit the host server.
			result, err = clients.Primary.HGet(c, key, field).Result()
		}
	}

	if err == redis.Nil {
		return "", nil
	} else if err != nil {
		return "", errors.WithStack(err)
	}

	return result, nil
}

// HGets To get one field from multiple redis hashes in one call to redis.
// Input is a map of keys and the respective field for those keys.
// Output is a map of keys and the respective values for those keys in redis.
func (clients *RedisDBConn) HGets(c context.Context, redisKeysWithField map[string]string) (map[string]string, error) {

	var pipe redis.Pipeliner
	if clients.isCluster {
		// If client is cluster mode then just hit the host server.
		pipe = clients.Primary.Pipeline()
	} else {
		// Check the read replicas are available or not.
		if clients.readCount == 1 {
			pipe = clients.Reads[0].Pipeline()
		} else if clients.readCount > 1 {
			// Select a read replica between 0 ~ noOfReadReplica-1 randomly.
<<<<<<< HEAD
			// TODO: Use global seed and make go version as 1.20 minimum.
			rng := rand.New(rand.NewSource(time.Now().UnixNano()))
			readHost := rng.Intn(clients.readCount)
			pipe = clients.Reads[uint64(readHost)].Pipeline()
=======
			readHost := rand.Intn(clients.readCount)
			pipe = clients.Read[uint64(readHost)].Pipeline()
>>>>>>> f846fa3f
		} else {
			// If there is no read replica then just hit the host server.
			pipe = clients.Primary.Pipeline()
		}
	}

	commandMapper := map[string]*redis.StringCmd{}
	for key, field := range redisKeysWithField {
		commandMapper[key] = pipe.HGet(c, key, field)
	}
	_, err := pipe.Exec(c)
	// for a key in the pipline for which the hget operation is being done
	// does not exist or the corresponding field for that key
	// does not exist redis marks it as redis.Nil error
	if err != nil && err != redis.Nil {
		return nil, errors.WithStack(err)
	}

	var mappedKeyFieldValues = make(map[string]string)
	// iterate through the commands and their responses from the pipeline execution.
	for _, v := range commandMapper {
		args := v.Args()
		redisKey := args[1].(string)
		mappedKeyFieldValues[redisKey] = v.Val()
	}
	return mappedKeyFieldValues, nil
}

func (clients *RedisDBConn) GetLRange(c context.Context, key string, start, stop int64) (str []string, err error) {

	if clients.isCluster {
		// If client is cluster mode then just hit the host server.
		str, err = clients.Primary.LRange(c, key, start, stop).Result()
	} else {
		// Check the read replicas are available or not.
		if clients.readCount == 1 {
			str, err = clients.Reads[0].LRange(c, key, start, stop).Result()
			if err != nil {
				str, err = clients.Primary.LRange(c, key, start, stop).Result()
			}
		} else if clients.readCount > 1 {
			// Select a read replica between 0 ~ noOfReadReplica-1 randomly.
			readHost := rand.Intn(clients.readCount)

			str, err = clients.Reads[uint64(readHost)].LRange(c, key, start, stop).Result()
			if err != nil {
				str, err = clients.Primary.LRange(c, key, start, stop).Result()
			}
		} else {
			// If there is no read replica then just hit the host server.
			str, err = clients.Primary.LRange(c, key, start, stop).Result()
		}
	}

	if err == redis.Nil {
		return []string{}, nil
	} else if err != nil {
		return []string{}, errors.WithStack(err)
	}

	return str, nil
}

func (clients *RedisDBConn) SMembers(c context.Context, key string) (str []string, err error) {

	if clients.isCluster {
		// If client is cluster mode then just hit the host server.
		str, err = clients.Primary.SMembers(c, key).Result()
	} else {
		// Check the read replicas are available or not.
		if clients.readCount == 1 {
			str, err = clients.Reads[0].SMembers(c, key).Result()
			if err != nil {
				str, err = clients.Primary.SMembers(c, key).Result()
			}
		} else if clients.readCount > 1 {
			// Select a read replica between 0 ~ noOfReadReplica-1 randomly.
			readHost := rand.Intn(clients.readCount)

			str, err = clients.Reads[uint64(readHost)].SMembers(c, key).Result()
			if err != nil {
				str, err = clients.Primary.SMembers(c, key).Result()
			}
		} else {
			// If there is no read replica then just hit the host server.
			str, err = clients.Primary.SMembers(c, key).Result()
		}
	}

	if err == redis.Nil {
		return []string{}, nil
	} else if err != nil {
		return []string{}, errors.WithStack(err)
	}

	return str, nil
}

func (clients *RedisDBConn) SIsMember(c context.Context, key string, element interface{}) (found bool, err error) {

	if clients.isCluster {
		// If client is cluster mode then just hit the host server.
		found, err = clients.Primary.SIsMember(c, key, element).Result()
	} else {
		// Check the read replicas are available or not.
		if clients.readCount == 1 {
			found, err = clients.Reads[0].SIsMember(c, key, element).Result()
			if err != nil {
				found, err = clients.Primary.SIsMember(c, key, element).Result()
			}
		} else if clients.readCount > 1 {
			// Select a read replica between 0 ~ noOfReadReplica-1 randomly.
			readHost := rand.Intn(clients.readCount)

			found, err = clients.Reads[uint64(readHost)].SIsMember(c, key, element).Result()
			if err != nil {
				found, err = clients.Primary.SIsMember(c, key, element).Result()
			}
		} else {
			// If there is no read replica then just hit the host server.
			found, err = clients.Primary.SIsMember(c, key, element).Result()
		}
	}

	if err != nil {
		return false, errors.WithStack(err)
	}

	return found, nil
}

func (clients *RedisDBConn) SRandMemberN(c context.Context, key string, count int64) (result []string, err error) {

	if clients.isCluster {
		// If client is cluster mode then just hit the host server.
		result, err = clients.Primary.SRandMemberN(c, key, count).Result()
	} else {
		// Check the read replicas are available or not.
		if clients.readCount == 1 {
			result, err = clients.Reads[0].SRandMemberN(c, key, count).Result()
			if err != nil {
				return nil, errors.WithStack(err)
			}
		} else if clients.readCount > 1 {
			// Select a read replica between 0 ~ noOfReadReplica-1 randomly.
			readHost := rand.Intn(clients.readCount)

			result, err = clients.Reads[uint64(readHost)].SRandMemberN(c, key, count).Result()
			if err != nil {
				return nil, errors.WithStack(err)
			}
		} else {
			// If there is no read replica then just hit the host server.
			result, err = clients.Primary.SRandMemberN(c, key, count).Result()
		}
	}

	return result, err
}

func (clients *RedisDBConn) SetJSON(c context.Context, key string, data interface{}, ttl time.Duration) error {
	jsonBytes, err := json.Marshal(data)
	if err != nil {
		return errors.WithStack(err)
	}

	if err := clients.Primary.Set(c, key, string(jsonBytes), ttl).Err(); err != nil {
		return errors.WithStack(err)
	}

	return nil
}

func (clients *RedisDBConn) Set(c context.Context, key string, data interface{}, ttl time.Duration) error {
	if err := clients.Primary.Set(c, key, data, ttl).Err(); err != nil {
		return errors.WithStack(err)
	}

	return nil
}

func (clients *RedisDBConn) HSet(c context.Context, key string, field string, data interface{}, ttl time.Duration) error {
	jsonBytes, err := json.Marshal(data)
	if err != nil {
		return errors.WithStack(err)
	}

	if err := clients.Primary.HSet(c, key, field, jsonBytes).Err(); err != nil {
		return errors.WithStack(err)
	}

	if ttl > 0 {
		if err := clients.Primary.Expire(c, key, ttl).Err(); err != nil {
			return errors.WithStack(err)
		}
	}

	return nil
}

func (clients *RedisDBConn) RPush(c context.Context, key string, valueList []string) error {
	if err := clients.Primary.RPush(c, key, &valueList).Err(); err != nil {
		return errors.WithStack(err)
	}

	return nil
}

func (clients *RedisDBConn) IncrementValue(c context.Context, key string) error {
	if err := clients.Primary.Incr(c, key).Err(); err != nil {
		return errors.WithStack(err)
	}

	return nil
}

func (clients *RedisDBConn) SAdd(c context.Context, key string, elements interface{}) error {
	if err := clients.Primary.SAdd(c, key, elements).Err(); err != nil {
		return errors.WithStack(err)
	}

	return nil
}

func (clients *RedisDBConn) SRem(c context.Context, key string, elements interface{}) error {
	if err := clients.Primary.SRem(c, key, elements).Err(); err != nil {
		return errors.WithStack(err)
	}

	return nil
}

func (clients *RedisDBConn) DelKey(c context.Context, keys ...string) error {
	if err := clients.Primary.Del(c, keys...).Err(); err != nil {
		return errors.WithStack(err)
	}

	return nil
}

func (clients *RedisDBConn) ExpireKey(c context.Context, key string, ttl time.Duration) error {
	if err := clients.Primary.Expire(c, key, ttl).Err(); err != nil {
		return errors.WithStack(err)
	}

	return nil
}

// MSet This is a replacement of the original `MSet` method by utilizing the `pipeline` approach when Redis is in `cluster` mode.
// it accepts multiple values:
//   - RedisMSet("key1", "value1", "key2", "value2")
//   - RedisMSet([]string{"key1", "value1", "key2", "value2"})
//   - RedisMSet(map[string]interface{}{"key1": "value1", "key2": "value2"})
//
// For `struct` values, please implement the `encoding.BinaryMarshaler` interface.
func (clients *RedisDBConn) MSet(c context.Context, values ...interface{}) (err error) {
	if clients.isCluster {
		err = wrapMSet(c, clients.Primary, 0, values...)
	} else {
		_, err = clients.Primary.MSet(c, values...).Result()
	}

	if err != nil {
		return errors.WithStack(err)
	}

	return nil
}

// MSetWithTTL
// This method is implemented using `pipeline`.
// For accepts multiple values, see RedisMSet description.
func (clients *RedisDBConn) MSetWithTTL(c context.Context, ttl time.Duration, values ...interface{}) (err error) {
	if err = wrapMSet(c, clients.Primary, ttl, values...); err != nil {
		return errors.WithStack(err)
	}

	return nil
}

func wrapMSet(ctx context.Context, clients redis.UniversalClient, ttl time.Duration, values ...interface{}) error {
	var dst []interface{}
	switch len(values) {
	case 0:
	case 1:
		arg := values[0]
		switch arg := arg.(type) {
		case []string:
			for _, s := range arg {
				dst = append(dst, s)
			}
		case []interface{}:
			dst = append(dst, arg...)
		case map[string]interface{}:
			for k, v := range arg {
				dst = append(dst, k, v)
			}
		case map[string]string:
			for k, v := range arg {
				dst = append(dst, k, v)
			}
		default:
			dst = append(dst, arg)
		}
	default:
		dst = append(dst, values...)
	}
	if len(dst) == 0 || len(dst)%2 != 0 {
		return ErrRedisInvalidParameter
	}
	_, err := clients.Pipelined(ctx, func(pipe redis.Pipeliner) error {
		for i := 0; i < len(dst); i += 2 {
			cmd := pipe.Set(ctx, dst[i].(string), dst[i+1], ttl)
			if cmd.Err() != nil {
				return cmd.Err()
			}
		}
		return nil
	})
	return err
}

func wrapMGet(ctx context.Context, clients redis.UniversalClient, keys ...string) ([]interface{}, error) {
	var results = make([]interface{}, 0, len(keys))
	cmder, err := clients.Pipelined(ctx, func(pipe redis.Pipeliner) error {
		for i := 0; i < len(keys); i++ {
			_, err := pipe.Get(ctx, keys[i]).Result()
			if err != nil {
				return err
			}
		}
		return nil
	})
	if errors.Is(err, redis.Nil) {
		return nil, nil
	} else if err != nil {
		return nil, err
	}
	for _, cmdRes := range cmder {
		results = append(results, cmdRes.(*redis.StringCmd).Val())
	}
	return results, nil
}

// getAllRedisTenantDB returns a singleton tenant db connection for each tenant.
func getAllRedisTenantDB(config RedisConfig, tenantCfgs []*TenantConnections, tenantAlterDbHostParam, tenantDBPassPhraseKey string) map[uint64]*RedisDBConn {

	tenantRedisDB := make(map[uint64]*RedisDBConn, len(tenantCfgs))

	for _, t := range tenantCfgs {

		var cfgsMap map[string]map[string]interface{}
		var err error
		if t.Connections != nil {
			if err = json.Unmarshal(t.Connections, &cfgsMap); err != nil {
				panic(err)
			}
		}

		// IMPORTANT: Check the `redis` object exist in the Connections column or not.
		if redisCfg, ok := cfgsMap["redis"]; ok {
			password := redisCfg["password"].(string)

			// IMPORTANT: If tenant database password is encrypted in master db config.
			if tenantDBPassPhraseKey != "" {
				password, err = aes.BeanAESDecrypt(tenantDBPassPhraseKey, password)
				if err != nil {
					panic(err)
				}
			}

			host := redisCfg["host"].(string)

			// IMPORTANT - If a command or service wants to use a different `host` parameter for tenant database connection
			// then it's easy to do just by passing that parameter string name using `bean.TenantAlterDbHostParam`.
			// Therfore, `bean` will overwrite all host string in `TenantConnections`.`Connections` JSON.
			if tenantAlterDbHostParam != "" && redisCfg[tenantAlterDbHostParam] != nil {
				host = redisCfg[tenantAlterDbHostParam].(string)
			}

			port := redisCfg["port"].(string)
			var dbName int
			if dbName, ok = redisCfg["database"].(int); !ok {
				dbName = 0
			}

			tenantRedisDB[t.TenantID] = &RedisDBConn{}

			tenantRedisDB[t.TenantID].Primary, tenantRedisDB[t.TenantID].Name = connectRedisDB(
				password, host, port, dbName, config.Maxretries, config.PoolSize, config.MinIdleConnections,
				config.DialTimeout, config.ReadTimeout, config.WriteTimeout, config.PoolTimeout, false,
			)

			// IMPORTANT: Let's initialize the read replica connection if it is available.
			// when `len(strings.Split(host, ","))>1`, it means that Redis will operate in `cluster` mode, and the `read` config will be ignored.
			if len(strings.Split(host, ",")) > 1 {

				tenantRedisDB[t.TenantID].isCluster = true

			} else if readHostArray, ok := redisCfg["read"]; ok && len(strings.Split(host, ",")) == 1 {
				if readHost, ok := readHostArray.([]interface{}); ok {
					redisReadConn := make(map[uint64]redis.UniversalClient, len(readHost))

					for i, h := range readHost {

						var host, port = h.(string), redisCfg["port"].(string)

						redisReadConn[uint64(i)], _ = connectRedisDB(
							password, host, port, dbName, config.Maxretries, config.PoolSize, config.MinIdleConnections,
							config.DialTimeout, config.ReadTimeout, config.WriteTimeout, config.PoolTimeout, true,
						)
					}

					tenantRedisDB[t.TenantID].Reads = redisReadConn
					tenantRedisDB[t.TenantID].readCount = len(tenantRedisDB[t.TenantID].Reads)
				}
			}
		}
	}

	return tenantRedisDB
}

func connectRedisDB(
	password, host, port string, dbName int, maxretries, poolsize, minIdleConnections int,
	dialTimeout, readTimeout, writeTimeout, poolTimeout time.Duration, readOnly bool,
) (redis.UniversalClient, int) {

	hosts := strings.Split(host, ",")
	for i, h := range hosts {
		hs := strings.Split(h, ":")
		if len(hs) == 1 {
			hosts[i] = strings.Join([]string{h, port}, ":")
		}
	}

	rdb := redis.NewUniversalClient(&redis.UniversalOptions{
		Addrs:        hosts,
		Password:     password,
		DB:           dbName,
		MaxRetries:   maxretries,
		PoolSize:     poolsize,
		MinIdleConns: minIdleConnections,
		DialTimeout:  dialTimeout,
		ReadTimeout:  readTimeout,
		WriteTimeout: writeTimeout,
		PoolTimeout:  poolTimeout,
		ReadOnly:     readOnly,
	})
	// Check the connection
	_, err := rdb.Ping(context.TODO()).Result()
	if err != nil {
		panic(err)
	}

	return rdb, dbName
}

func GetRedisCachePrefix() string {
	return cachePrefix
}<|MERGE_RESOLUTION|>--- conflicted
+++ resolved
@@ -261,15 +261,8 @@
 			pipe = clients.Reads[0].Pipeline()
 		} else if clients.readCount > 1 {
 			// Select a read replica between 0 ~ noOfReadReplica-1 randomly.
-<<<<<<< HEAD
-			// TODO: Use global seed and make go version as 1.20 minimum.
-			rng := rand.New(rand.NewSource(time.Now().UnixNano()))
-			readHost := rng.Intn(clients.readCount)
+			readHost := rand.Intn(clients.readCount)
 			pipe = clients.Reads[uint64(readHost)].Pipeline()
-=======
-			readHost := rand.Intn(clients.readCount)
-			pipe = clients.Read[uint64(readHost)].Pipeline()
->>>>>>> f846fa3f
 		} else {
 			// If there is no read replica then just hit the host server.
 			pipe = clients.Primary.Pipeline()
