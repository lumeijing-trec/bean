--- conflicted
+++ resolved
@@ -605,16 +605,12 @@
 		PoolTimeout:  poolTimeout,
 		ReadOnly:     readOnly,
 	})
-<<<<<<< HEAD
-=======
-
 	// Check the connection
 	_, err := rdb.Ping(context.TODO()).Result()
 	if err != nil {
 		panic(err)
 	}
 
->>>>>>> 79e1e6cd
 	return rdb, dbName
 }
 
